"""APIs exposed under the namespace ray.util.collective."""
import logging
import os
from typing import List

import numpy as np

import ray
from ray.util.collective import types
from ray.util.annotations import Deprecated

<<<<<<< HEAD
=======
_NCCL_AVAILABLE = True
_GLOO_AVAILABLE = True
_HCCL_AVAILABLE = True

>>>>>>> 06bb4c25
logger = logging.getLogger(__name__)

try:
    from ray.util.collective.collective_group.nccl_collective_group import NCCLGroup

    _NCCL_AVAILABLE = True
    _LOG_NCCL_WARNING = False
except ImportError:
    _NCCL_AVAILABLE = False
    _LOG_NCCL_WARNING = True

try:
    from ray.util.collective.collective_group.gloo_collective_group import GLOOGroup

    _GLOO_AVAILABLE = True
except ImportError:
    _GLOO_AVAILABLE = False

try:
    from ray.util.collective.collective_group.hccl_collective_group import HCCLGroup
except ImportError:
    _HCCL_AVAILABLE = False


try:
    from ray.util.collective.collective_group.torch_gloo_collective_group import (
        TorchGLOOGroup,
    )

    _TORCH_DISTRIBUTED_AVAILABLE = True
except ImportError:
    _TORCH_DISTRIBUTED_AVAILABLE = False


def nccl_available():
    global _LOG_NCCL_WARNING
    if ray.get_gpu_ids() and _LOG_NCCL_WARNING:
        logger.warning(
            "NCCL seems unavailable. Please install Cupy "
            "following the guide at: "
            "https://docs.cupy.dev/en/stable/install.html."
        )
        _LOG_NCCL_WARNING = False
    return _NCCL_AVAILABLE


def gloo_available():
    return _GLOO_AVAILABLE


<<<<<<< HEAD
def torch_distributed_available():
    return _TORCH_DISTRIBUTED_AVAILABLE
=======
def hccl_available():
    return _HCCL_AVAILABLE
>>>>>>> 06bb4c25


class GroupManager(object):
    """Use this class to manage the collective groups we created so far.

    Each process will have an instance of `GroupManager`. Each process
    could belong to multiple collective groups. The membership information
    and other metadata are stored in the global `_group_mgr` object.
    """

    def __init__(self):
        self._name_group_map = {}
        self._group_name_map = {}

    def create_collective_group(
        self, backend, world_size, rank, group_name, gloo_timeout
    ):
        """The entry to create new collective groups in the manager.

        Put the registration and the group information into the manager
        metadata as well.
        """
        backend = types.Backend(backend)
        if backend == types.Backend.MPI:
            raise RuntimeError("Ray does not support MPI.")
        elif backend == types.Backend.GLOO:
            logger.debug("Creating GLOO group: '{}'...".format(group_name))
            g = GLOOGroup(
                world_size,
                rank,
                group_name,
                store_type="ray_internal_kv",
                device_type="tcp",
                gloo_timeout=gloo_timeout,
            )
        elif backend == types.Backend.NCCL:
            logger.debug("Creating NCCL group: '{}'...".format(group_name))
            g = NCCLGroup(world_size, rank, group_name)
<<<<<<< HEAD
        elif backend == types.Backend.TORCH_GLOO:
            logger.debug(
                "Creating torch.distributed GLOO group: '{}'...".format(group_name)
            )
            g = TorchGLOOGroup(world_size, rank, group_name)
        else:
            raise RuntimeError(f"Unexpected backend: {backend}")

        self._name_group_map[group_name] = g
        self._group_name_map[g] = group_name

=======
            self._name_group_map[group_name] = g
            self._group_name_map[g] = group_name
        elif backend == types.Backend.HCCL:
            logger.debug("Creating HCCL group: '{}'...".format(group_name))
            g = HCCLGroup(world_size, rank, group_name)
            self._name_group_map[group_name] = g
            self._group_name_map[g] = group_name
>>>>>>> 06bb4c25
        return self._name_group_map[group_name]

    def is_group_exist(self, group_name):
        return group_name in self._name_group_map

    def get_group_by_name(self, group_name):
        """Get the collective group handle by its name."""
        if not self.is_group_exist(group_name):
            logger.warning("The group '{}' is not initialized.".format(group_name))
            return None
        return self._name_group_map[group_name]

    def destroy_collective_group(self, group_name):
        """Group destructor."""
        if not self.is_group_exist(group_name):
            logger.warning("The group '{}' does not exist.".format(group_name))
            return

        # release the collective group resource
        g = self._name_group_map[group_name]
        # clean up the dicts
        del self._group_name_map[g]
        del self._name_group_map[group_name]
        # Release the communicator resources
        g.destroy_group()

        # Release the detached actors spawned by `create_collective_group()`
        name = "info_" + group_name
        try:
            store = ray.get_actor(name)
            ray.kill(store)
        except ValueError:
            pass


_group_mgr = GroupManager()


def is_group_initialized(group_name):
    """Check if the group is initialized in this process by the group name."""
    return _group_mgr.is_group_exist(group_name)


def init_collective_group(
    world_size: int,
    rank: int,
    backend=types.Backend.NCCL,
    group_name: str = "default",
    gloo_timeout: int = 30000,
):
    """Initialize a collective group inside an actor process.

    Args:
        world_size: the total number of processes in the group.
        rank: the rank of the current process.
        backend: the CCL backend to use, NCCL or GLOO.
        group_name: the name of the collective group.

    Returns:
        None
    """
    _check_inside_actor()
    backend = types.Backend(backend)
    _check_backend_availability(backend)
    global _group_mgr
    # TODO(Hao): implement a group auto-counter.
    if not group_name:
        raise ValueError("group_name '{}' needs to be a string.".format(group_name))

    if _group_mgr.is_group_exist(group_name):
        raise RuntimeError("Trying to initialize a group twice.")

    assert world_size > 0
    assert rank >= 0
    assert rank < world_size
    _group_mgr.create_collective_group(
        backend, world_size, rank, group_name, gloo_timeout
    )


def create_collective_group(
    actors,
    world_size: int,
    ranks: List[int],
    backend=types.Backend.NCCL,
    group_name: str = "default",
    gloo_timeout: int = 30000,
):
    """Declare a list of actors as a collective group.

    Note: This function should be called in a driver process.

    Args:
        actors: a list of actors to be set in a collective group.
        world_size: the total number of processes in the group.
        ranks (List[int]): the rank of each actor.
        backend: the CCL backend to use, NCCL or GLOO.
        group_name: the name of the collective group.

    Returns:
        None
    """
    backend = types.Backend(backend)
    _check_backend_availability(backend)

    name = "info_" + group_name
    try:
        ray.get_actor(name)
        raise RuntimeError("Trying to initialize a group twice.")
    except ValueError:
        pass

    if len(ranks) != len(actors):
        raise RuntimeError(
            "Each actor should correspond to one rank. Got '{}' "
            "ranks but '{}' actors".format(len(ranks), len(actors))
        )

    if set(ranks) != set(range(len(ranks))):
        raise RuntimeError(
            "Ranks must be a permutation from 0 to '{}'. Got '{}'.".format(
                len(ranks), "".join([str(r) for r in ranks])
            )
        )

    if world_size <= 0:
        raise RuntimeError(
            "World size must be greater than zero. Got '{}'.".format(world_size)
        )
    if not all(ranks) >= 0:
        raise RuntimeError("Ranks must be non-negative.")
    if not all(ranks) < world_size:
        raise RuntimeError("Ranks cannot be greater than world_size.")

    # avoid a circular dependency
    from ray.util.collective.util import Info

    # store the information into a NamedActor that can be accessed later.
    name = "info_" + group_name
    actors_id = [a._ray_actor_id for a in actors]
    # TODO (Dacheng): how do we recycle this name actor?
    info = Info.options(name=name, lifetime="detached").remote()
    ray.get([info.set_info.remote(actors_id, world_size, ranks, backend, gloo_timeout)])


# TODO (we need a declarative destroy() API here.)
def destroy_collective_group(group_name: str = "default") -> None:
    """Destroy a collective group given its group name."""
    _check_inside_actor()
    global _group_mgr
    _group_mgr.destroy_collective_group(group_name)


def get_rank(group_name: str = "default") -> int:
    """Return the rank of this process in the given group.

    Args:
        group_name: the name of the group to query

    Returns:
        the rank of this process in the named group,
        -1 if the group does not exist or the process does
        not belong to the group.
    """
    _check_inside_actor()
    if not is_group_initialized(group_name):
        return -1
    g = _group_mgr.get_group_by_name(group_name)
    return g.rank


def get_collective_group_size(group_name: str = "default") -> int:
    """Return the size of the collective group with the given name.

    Args:
        group_name: the name of the group to query

    Returns:
        The world size of the collective group, -1 if the group does
            not exist or the process does not belong to the group.
    """
    _check_inside_actor()
    if not is_group_initialized(group_name):
        return -1
    g = _group_mgr.get_group_by_name(group_name)
    return g.world_size


def allreduce(tensor, group_name: str = "default", op=types.ReduceOp.SUM):
    """Collective allreduce the tensor across the group.

    Args:
        tensor: the tensor to be all-reduced on this process.
        group_name: the collective group name to perform allreduce.
        op: The reduce operation.

    Returns:
        None
    """
    _check_single_tensor_input(tensor)
    g = get_group_handle(group_name)
    opts = types.AllReduceOptions
    opts.reduceOp = op
    g.allreduce([tensor], opts)


def allreduce_multigpu(
    tensor_list: list, group_name: str = "default", op=types.ReduceOp.SUM
):
    """Collective allreduce a list of tensors across the group.

    Args:
        tensor_list (List[tensor]): list of tensors to be allreduced,
            each on a GPU.
        group_name: the collective group name to perform allreduce.

    Returns:
        None
    """
    if not types.cupy_available():
        raise RuntimeError("Multigpu calls requires NCCL and Cupy.")
    _check_tensor_list_input(tensor_list)
    g = get_group_handle(group_name)
    opts = types.AllReduceOptions
    opts.reduceOp = op
    g.allreduce(tensor_list, opts)


def barrier(group_name: str = "default"):
    """Barrier all processes in the collective group.

    Args:
        group_name: the name of the group to barrier.

    Returns:
        None
    """
    g = get_group_handle(group_name)
    g.barrier()


def reduce(
    tensor, dst_rank: int = 0, group_name: str = "default", op=types.ReduceOp.SUM
):
    """Reduce the tensor across the group to the destination rank.

    Args:
        tensor: the tensor to be reduced on this process.
        dst_rank: the rank of the destination process.
        group_name: the collective group name to perform reduce.
        op: The reduce operation.

    Returns:
        None
    """
    _check_single_tensor_input(tensor)
    g = get_group_handle(group_name)

    # check dst rank
    _check_rank_valid(g, dst_rank)
    opts = types.ReduceOptions()
    opts.reduceOp = op
    opts.root_rank = dst_rank
    opts.root_tensor = 0
    g.reduce([tensor], opts)


def reduce_multigpu(
    tensor_list: list,
    dst_rank: int = 0,
    dst_tensor: int = 0,
    group_name: str = "default",
    op=types.ReduceOp.SUM,
):
    """Reduce the tensor across the group to the destination rank
    and destination tensor.

    Args:
        tensor_list: the list of tensors to be reduced on this process;
            each tensor located on a GPU.
        dst_rank: the rank of the destination process.
        dst_tensor: the index of GPU at the destination.
        group_name: the collective group name to perform reduce.
        op: The reduce operation.

    Returns:
        None
    """
    if not types.cupy_available():
        raise RuntimeError("Multigpu calls requires NCCL and Cupy.")
    _check_tensor_list_input(tensor_list)
    g = get_group_handle(group_name)

    # check dst rank
    _check_rank_valid(g, dst_rank)
    _check_root_tensor_valid(len(tensor_list), dst_tensor)
    opts = types.ReduceOptions()
    opts.reduceOp = op
    opts.root_rank = dst_rank
    opts.root_tensor = dst_tensor
    g.reduce(tensor_list, opts)


def broadcast(tensor, src_rank: int = 0, group_name: str = "default"):
    """Broadcast the tensor from a source process to all others.

    Args:
        tensor: the tensor to be broadcasted (src) or received (destination).
        src_rank: the rank of the source process.
        group_name: the collective group name to perform broadcast.

    Returns:
        None
    """
    _check_single_tensor_input(tensor)
    g = get_group_handle(group_name)

    # check src rank
    _check_rank_valid(g, src_rank)
    opts = types.BroadcastOptions()
    opts.root_rank = src_rank
    opts.root_tensor = 0
    g.broadcast([tensor], opts)


def broadcast_multigpu(
    tensor_list, src_rank: int = 0, src_tensor: int = 0, group_name: str = "default"
):
    """Broadcast the tensor from a source GPU to all other GPUs.

    Args:
        tensor_list: the tensors to broadcast (src) or receive (dst).
        src_rank: the rank of the source process.
        src_tensor: the index of the source GPU on the source process.
        group_name: the collective group name to perform broadcast.

    Returns:
        None
    """
    if not types.cupy_available():
        raise RuntimeError("Multigpu calls requires NCCL and Cupy.")
    _check_tensor_list_input(tensor_list)
    g = get_group_handle(group_name)

    # check src rank
    _check_rank_valid(g, src_rank)
    _check_root_tensor_valid(len(tensor_list), src_tensor)
    opts = types.BroadcastOptions()
    opts.root_rank = src_rank
    opts.root_tensor = src_tensor
    g.broadcast(tensor_list, opts)


def allgather(tensor_list: list, tensor, group_name: str = "default"):
    """Allgather tensors from each process of the group into a list.

    Args:
        tensor_list: the results, stored as a list of tensors.
        tensor: the tensor (to be gathered) in the current process
        group_name: the name of the collective group.

    Returns:
        None
    """
    _check_single_tensor_input(tensor)
    _check_tensor_list_input(tensor_list)
    g = get_group_handle(group_name)
    if len(tensor_list) != g.world_size:
        # Typically CLL lib requires len(tensor_list) >= world_size;
        # Here we make it more strict: len(tensor_list) == world_size.
        raise RuntimeError(
            "The length of the tensor list operands to allgather "
            "must be equal to world_size."
        )
    opts = types.AllGatherOptions()
    g.allgather([tensor_list], [tensor], opts)


def allgather_multigpu(
    output_tensor_lists: list, input_tensor_list: list, group_name: str = "default"
):
    """Allgather tensors from each gpus of the group into lists.

    Args:
        output_tensor_lists (List[List[tensor]]): gathered results, with shape
            must be num_gpus * world_size * shape(tensor).
        input_tensor_list: (List[tensor]): a list of tensors, with shape
            num_gpus * shape(tensor).
        group_name: the name of the collective group.

    Returns:
        None
    """
    if not types.cupy_available():
        raise RuntimeError("Multigpu calls requires NCCL and Cupy.")
    _check_tensor_lists_input(output_tensor_lists)
    _check_tensor_list_input(input_tensor_list)
    g = get_group_handle(group_name)
    opts = types.AllGatherOptions()
    g.allgather(output_tensor_lists, input_tensor_list, opts)


def reducescatter(
    tensor, tensor_list: list, group_name: str = "default", op=types.ReduceOp.SUM
):
    """Reducescatter a list of tensors across the group.

    Reduce the list of the tensors across each process in the group, then
    scatter the reduced list of tensors -- one tensor for each process.

    Args:
        tensor: the resulted tensor on this process.
        tensor_list: The list of tensors to be reduced and scattered.
        group_name: the name of the collective group.
        op: The reduce operation.

    Returns:
        None
    """
    _check_single_tensor_input(tensor)
    _check_tensor_list_input(tensor_list)
    g = get_group_handle(group_name)
    if len(tensor_list) != g.world_size:
        raise RuntimeError(
            "The length of the tensor list operands to reducescatter "
            "must not be equal to world_size."
        )
    opts = types.ReduceScatterOptions()
    opts.reduceOp = op
    g.reducescatter([tensor], [tensor_list], opts)


def reducescatter_multigpu(
    output_tensor_list,
    input_tensor_lists,
    group_name: str = "default",
    op=types.ReduceOp.SUM,
):
    """Reducescatter a list of tensors across all GPUs.

    Args:
        output_tensor_list: the resulted list of tensors, with
            shape: num_gpus * shape(tensor).
        input_tensor_lists: the original tensors, with shape:
            num_gpus * world_size * shape(tensor).
        group_name: the name of the collective group.
        op: The reduce operation.

    Returns:
        None.
    """
    if not types.cupy_available():
        raise RuntimeError("Multigpu calls requires NCCL and Cupy.")
    _check_tensor_lists_input(input_tensor_lists)
    _check_tensor_list_input(output_tensor_list)
    g = get_group_handle(group_name)
    opts = types.ReduceScatterOptions()
    opts.reduceOp = op
    g.reducescatter(output_tensor_list, input_tensor_lists, opts)


def send(tensor, dst_rank: int, group_name: str = "default"):
    """Send a tensor to a remote process synchronously.

    Args:
        tensor: the tensor to send.
        dst_rank: the rank of the destination process.
        group_name: the name of the collective group.

    Returns:
        None
    """
    _check_single_tensor_input(tensor)
    g = get_group_handle(group_name)
    _check_rank_valid(g, dst_rank)
    if dst_rank == g.rank:
        raise RuntimeError("The destination rank '{}' is self.".format(dst_rank))
    opts = types.SendOptions()
    opts.dst_rank = dst_rank
    g.send([tensor], opts)


@Deprecated(message="Use the `send_multidevice` interface as the replacement.")
def send_multigpu(
    tensor,
    dst_rank: int,
    dst_gpu_index: int,
    group_name: str = "default",
    n_elements: int = 0,
):
    """Send a tensor to a remote GPU synchronously.

    The function assumes each process owns >1 GPUs, and the sender
    process and receiver process has equal number of GPUs.

    Args:
        tensor: the tensor to send, located on a GPU.
        dst_rank: the rank of the destination process.
        dst_gpu_index: the destination gpu index.
        group_name: the name of the collective group.
        n_elements: if specified, send the next n elements
            from the starting address of tensor.

    Returns:
        None
    """
    send_multidevice(
        tensor=tensor,
        dst_rank=dst_rank,
        dst_device_index=dst_gpu_index,
        group_name=group_name,
        n_elements=n_elements,
    )


def send_multidevice(
    tensor,
    dst_rank: int,
    dst_device_index: int,
    group_name: str = "default",
    n_elements: int = 0,
):
    """Send a tensor to a remote Device synchronously, a Device can be
    a GPU, Ascend NPU, or any supported accelerators.

    The function assumes each process owns >1 Devices, and the sender
    process and receiver process has equal number of Devices.

    Args:
        tensor: the tensor to send, located on a Device.
        dst_rank: the rank of the destination process.
        dst_device_index: the destination device index.
        group_name: the name of the collective group.
        n_elements: if specified, send the next n elements
            from the starting address of tensor.

    Returns:
        None
    """
    if not types.cupy_available() and not hccl_available():
        raise RuntimeError("send_multidevice call requires NCCL or HCCL.")
    _check_single_tensor_input(tensor)
    g = get_group_handle(group_name)
    _check_rank_valid(g, dst_rank)
    if dst_rank == g.rank:
        raise RuntimeError(
            "The dst_rank '{}' is self. Considering "
            "doing Device to Device memcpy instead?".format(dst_rank)
        )
    if n_elements < 0:
        raise RuntimeError("The n_elements '{}' should >= 0.".format(n_elements))
    opts = types.SendOptions()
    opts.dst_rank = dst_rank
    opts.dst_device_index = dst_device_index
    opts.n_elements = n_elements
    g.send([tensor], opts)


def recv(tensor, src_rank: int, group_name: str = "default"):
    """Receive a tensor from a remote process synchronously.

    Args:
        tensor: the received tensor.
        src_rank: the rank of the source process.
        group_name: the name of the collective group.

    Returns:
        None
    """
    _check_single_tensor_input(tensor)
    g = get_group_handle(group_name)
    _check_rank_valid(g, src_rank)
    if src_rank == g.rank:
        raise RuntimeError("The destination rank '{}' is self.".format(src_rank))
    opts = types.RecvOptions()
    opts.src_rank = src_rank
    g.recv([tensor], opts)


@Deprecated(message="Use the `recv_multidevice` interface as the replacement.")
def recv_multigpu(
    tensor,
    src_rank: int,
    src_gpu_index: int,
    group_name: str = "default",
    n_elements: int = 0,
):
    """Receive a tensor from a remote GPU synchronously.

    The function asssume each process owns >1 GPUs, and the sender
    process and receiver process has equal nubmer of GPUs.

    Args:
        tensor: The received tensor, located on a GPU.
        src_rank: The rank of the source process.
        src_gpu_index: The index of the source GPU on the src process.
        group_name: The name of the collective group.

    Returns:
        None
    """
    recv_multidevice(
        tensor=tensor,
        src_rank=src_rank,
        src_device_index=src_gpu_index,
        group_name=group_name,
        n_elements=n_elements,
    )


def recv_multidevice(
    tensor,
    src_rank: int,
    src_device_index: int,
    group_name: str = "default",
    n_elements: int = 0,
):
    """Receive a tensor from a remote Device synchronously, a Device can be
    a GPU, Ascend NPU, or any supported accelerators.

    The function asssume each process owns >1 Devices, and the sender
    process and receiver process has equal nubmer of Devices.

    Args:
        tensor: the received tensor, located on a Device.
        src_rank: the rank of the source process.
        src_device_index (int)： the index of the source device on the src process.
        group_name: the name of the collective group.

    Returns:
        None
    """
    if not types.cupy_available() and not hccl_available():
        raise RuntimeError("recv_multidevice call requires NCCL or HCCL.")
    _check_single_tensor_input(tensor)
    g = get_group_handle(group_name)
    _check_rank_valid(g, src_rank)
    if src_rank == g.rank:
        raise RuntimeError(
            "The dst_rank '{}' is self. Considering "
            "doing Device to Device memcpy instead?".format(src_rank)
        )
    if n_elements < 0:
        raise RuntimeError("The n_elements '{}' should be >= 0.".format(n_elements))
    opts = types.RecvOptions()
    opts.src_rank = src_rank
    opts.src_device_index = src_device_index
    opts.n_elements = n_elements
    g.recv([tensor], opts)


def synchronize(gpu_id: int):
    """Synchronize the current process to a give device.

    Args:
        gpu_id: the GPU device id to synchronize.

    Returns:
        None
    """
    if not types.cupy_available():
        raise RuntimeError("synchronize call requires CUDA and NCCL.")
    import cupy as cp

    cp.cuda.Device(gpu_id).synchronize()


def get_group_handle(group_name: str = "default"):
    """Check if the group is initialized and return the group handle.

    Args:
        group_name: the name of the collective group.

    Returns:
        The collective group handle.
    """
    _check_inside_actor()
    global _group_mgr
    if not is_group_initialized(group_name):
        # try loading from remote info store
        try:
            # if the information is stored in an Info object,
            # get and create the group.
            name = "info_" + group_name
            mgr = ray.get_actor(name=name)
            ids, world_size, rank, backend, gloo_timeout = ray.get(
                mgr.get_info.remote()
            )
            worker = ray._private.worker.global_worker
            id_ = worker.core_worker.get_actor_id()
            r = rank[ids.index(id_)]
            _group_mgr.create_collective_group(
                backend, world_size, r, group_name, gloo_timeout
            )
        except ValueError as exc:
            # check if this group is initialized using options()
            if (
                "collective_group_name" in os.environ
                and os.environ["collective_group_name"] == group_name
            ):
                rank = int(os.environ["collective_rank"])
                world_size = int(os.environ["collective_world_size"])
                backend = os.environ["collective_backend"]
                gloo_timeout = os.getenv("collective_gloo_timeout", 30000)
                _group_mgr.create_collective_group(
                    backend, world_size, rank, group_name, gloo_timeout
                )
            else:
                raise RuntimeError(
                    "The collective group '{}' is not "
                    "initialized in the process.".format(group_name)
                ) from exc
    g = _group_mgr.get_group_by_name(group_name)
    return g


def _check_single_tensor_input(tensor):
    """Check if the tensor is with a supported type."""
    if isinstance(tensor, np.ndarray):
        return
    if types.cupy_available():
        if isinstance(tensor, types.cp.ndarray):
            return
    if types.torch_available():
        if isinstance(tensor, types.th.Tensor):
            return
    raise RuntimeError(
        "Unrecognized tensor type '{}'. Supported types are: "
        "np.ndarray, torch.Tensor, cupy.ndarray.".format(type(tensor))
    )


def _check_backend_availability(backend: types.Backend):
    """Check whether the backend is available."""
    if backend == types.Backend.GLOO:
        if not gloo_available():
            raise RuntimeError("GLOO is not available.")
    elif backend == types.Backend.NCCL:
        if not nccl_available():
            raise RuntimeError("NCCL is not available.")
    elif backend == types.Backend.TORCH_GLOO:
        if not torch_distributed_available():
            raise RuntimeError("torch.distributed is not available.")


def _check_inside_actor():
    """Check if currently it is inside a Ray actor/task."""
    worker = ray._private.worker.global_worker
    if worker.mode == ray.WORKER_MODE:
        return
    else:
        raise RuntimeError(
            "The collective APIs shall be only used inside a Ray actor or task."
        )


def _check_rank_valid(g, rank: int):
    """Check the rank: 0 <= rank < world_size."""
    if rank < 0:
        raise ValueError("rank '{}' is negative.".format(rank))
    if rank >= g.world_size:
        raise ValueError(
            "rank '{}' must be less than world size '{}'".format(rank, g.world_size)
        )


def _check_tensor_list_input(tensor_list):
    """Check if the input is a list of supported tensor types."""
    if not isinstance(tensor_list, list):
        raise RuntimeError(
            "The input must be a list of tensors. "
            "Got '{}'.".format(type(tensor_list))
        )
    if not tensor_list:
        raise RuntimeError("Got an empty list of tensors.")
    for t in tensor_list:
        _check_single_tensor_input(t)


def _check_tensor_lists_input(tensor_lists):
    """Check if the input is a list of lists of supported tensor types."""
    if not isinstance(tensor_lists, list):
        raise RuntimeError(
            "The input must be a list of lists of tensors. "
            "Got '{}'.".format(type(tensor_lists))
        )
    if not tensor_lists:
        raise RuntimeError(f"Did not receive tensors. Got: {tensor_lists}")
    for t in tensor_lists:
        _check_tensor_list_input(t)


def _check_root_tensor_valid(length, root_tensor):
    """Check the root_tensor device is 0 <= root_tensor < length"""
    if root_tensor < 0:
        raise ValueError("root_tensor '{}' is negative.".format(root_tensor))
    if root_tensor >= length:
        raise ValueError(
            "root_tensor '{}' is greater than the number of GPUs: "
            "'{}'".format(root_tensor, length)
        )<|MERGE_RESOLUTION|>--- conflicted
+++ resolved
@@ -9,13 +9,10 @@
 from ray.util.collective import types
 from ray.util.annotations import Deprecated
 
-<<<<<<< HEAD
-=======
 _NCCL_AVAILABLE = True
 _GLOO_AVAILABLE = True
 _HCCL_AVAILABLE = True
 
->>>>>>> 06bb4c25
 logger = logging.getLogger(__name__)
 
 try:
@@ -66,13 +63,12 @@
     return _GLOO_AVAILABLE
 
 
-<<<<<<< HEAD
 def torch_distributed_available():
     return _TORCH_DISTRIBUTED_AVAILABLE
-=======
+
+
 def hccl_available():
     return _HCCL_AVAILABLE
->>>>>>> 06bb4c25
 
 
 class GroupManager(object):
@@ -111,27 +107,20 @@
         elif backend == types.Backend.NCCL:
             logger.debug("Creating NCCL group: '{}'...".format(group_name))
             g = NCCLGroup(world_size, rank, group_name)
-<<<<<<< HEAD
         elif backend == types.Backend.TORCH_GLOO:
             logger.debug(
                 "Creating torch.distributed GLOO group: '{}'...".format(group_name)
             )
             g = TorchGLOOGroup(world_size, rank, group_name)
-        else:
-            raise RuntimeError(f"Unexpected backend: {backend}")
-
-        self._name_group_map[group_name] = g
-        self._group_name_map[g] = group_name
-
-=======
-            self._name_group_map[group_name] = g
-            self._group_name_map[g] = group_name
         elif backend == types.Backend.HCCL:
             logger.debug("Creating HCCL group: '{}'...".format(group_name))
             g = HCCLGroup(world_size, rank, group_name)
-            self._name_group_map[group_name] = g
-            self._group_name_map[g] = group_name
->>>>>>> 06bb4c25
+        else:
+            raise RuntimeError(f"Unexpected backend: {backend}")
+
+        self._name_group_map[group_name] = g
+        self._group_name_map[g] = group_name
+
         return self._name_group_map[group_name]
 
     def is_group_exist(self, group_name):
