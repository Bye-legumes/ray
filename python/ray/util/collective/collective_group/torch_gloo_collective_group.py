--- conflicted
+++ resolved
@@ -4,15 +4,11 @@
 import torch.distributed as dist
 
 import ray.experimental.internal_kv as internal_kv
-<<<<<<< HEAD
+from ray._common.network_utils import parse_address
 from ray.util.collective.collective_group.base_collective_group import (
     BaseGroup,
     get_master_address_metadata_key,
 )
-=======
-from ray.util.collective.collective_group.base_collective_group import BaseGroup
-from ray._common.network_utils import parse_address
->>>>>>> 1895aa1c
 from ray.util.collective.types import (
     AllReduceOptions,
     BarrierOptions,
