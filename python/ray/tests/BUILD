--- conflicted
+++ resolved
@@ -469,16 +469,13 @@
         "test_protobuf_compatibility.py",
         "test_queue.py",
         "test_raylet_output.py",
-<<<<<<< HEAD
-        "test_thirdparty_isolation.py",
-=======
         "test_reconstruction_stress.py",
         "test_reconstruction_stress_spill.py",
         "test_state_api_summary.py",
         "test_streaming_generator_regression.py",
         "test_system_metrics.py",
         "test_task_metrics_reconstruction.py",
->>>>>>> 3fd6015d
+        "test_thirdparty_isolation.py",
         "test_top_level_api.py",
         "test_tqdm.py",
         "test_unhandled_error.py",
