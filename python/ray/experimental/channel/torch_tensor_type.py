import logging
from typing import TYPE_CHECKING, List, Optional, Tuple, Union

import ray
from ray.experimental.channel import ChannelContext, ChannelOutputType
from ray.experimental.channel.communicator import Communicator
from ray.experimental.channel.shared_memory_channel import SharedMemoryType
from ray.util.annotations import PublicAPI

if TYPE_CHECKING:
    from ray.experimental.channel.shared_memory_channel import Channel

logger = logging.getLogger(__name__)


@PublicAPI(stability="alpha")
class TorchTensorType(ChannelOutputType):
    AUTO = "auto"
    NCCL = "nccl"
<<<<<<< HEAD
    HCCL = "hccl"
    COMMUNICATOR_TYPES = [NCCL, HCCL]
=======
    CPU = "cpu"
>>>>>>> d8a4cd7f

    def __init__(
        self,
        transport: Optional[Union[str, Communicator]] = AUTO,
        _static_shape: bool = False,
        _direct_return: Optional[bool] = False,
    ):
        """
        A type hint that can be used to annotate DAG nodes that return a
        torch.Tensor.

        NOTE: Use of this type in the DAG will register a custom serializer for
        torch.Tensor that moves the tensor to the correct device on the
        receiver. If you are using ray.cloudpickle to serialize objects and you
        do not want this behavior, deregister the custom serializer using
        ray.util.serialization.deregister_serializer(torch.Tensor).

        Args:
            transport: "auto" (default) means that tensors will be passed via
                host memory, using numpy as the serialization format. Pass
                TorchTensorType.NCCL or "nccl" to use NCCL instead, avoiding
                the host memory copy.
            _static_shape: A hint indicating whether the shape(s) and dtype(s)
                of tensor(s) contained in this value always remain the same
                across different executions of the DAG.
            _direct_return: Whether the tensor is sent directly or inside of
                other data. If a non-default `transport` is used, this allows
                the sender and receiver to eliminate performance overhead from
                an additional data transfer.

        NOTE: Setting static_shape=True and _direct_return=True can improve
        performance if a non-default transport is used. However, if either flag
        is set, then the user must ensure that the condition is met.

        If using this type as a Compiled Graph annotation, an exception will
        be thrown in the following cases, and the DAG will be torn down. To
        continue execution, a new DAG must be created:
        1. If _static_shape=True, and the found tensors don't match the
           previous shape or dtype(s).
        2. If _direct_return=True, and the returned value is not a
           torch.Tensor.
        """
        super().__init__()

        self._static_shape = _static_shape
        self._direct_return = _direct_return

        self._communicator: Optional[Communicator] = None
        if isinstance(transport, Communicator):
            self._communicator = transport
            transport = transport.get_transport_name()

<<<<<<< HEAD
        if transport not in [self.AUTO, self.NCCL, self.HCCL]:
            raise ValueError(
                "`transport` must be TorchTensorType.AUTO, "
                "TorchTensorType.NCCL, or TorchTensorType.HCCL"
=======
        if transport not in [self.AUTO, self.NCCL, self.CPU]:
            raise ValueError(
                "`transport` must be TorchTensorType.AUTO, TorchTensorType.NCCL, "
                "or TorchTensorType.CPU"
>>>>>>> d8a4cd7f
            )
        self.transport = transport

        self._communicator_id: Optional[str] = None

        if self._static_shape and self.transport == self.AUTO:
            logger.info(
                "TorchTensorType(_static_shape=True) has no effect when "
                "`transport` is TorchTensorType.AUTO (default)."
            )
        if self._direct_return and self.transport == self.AUTO:
            logger.info(
                "TorchTensorType(_direct_return=True) has no effect when "
                "`transport` is TorchTensorType.AUTO (default)."
            )

    @property
    def static_shape(self):
        return self._static_shape

    @property
    def direct_return(self):
        return self._direct_return

    def register_custom_serializer(self) -> None:
        super().register_custom_serializer()

        import torch

        def serialize(t):
            ctx = ChannelContext.get_current()
            return ctx.serialization_context.serialize_tensor(t)

        def deserialize(b):
            ctx = ChannelContext.get_current()
            return ctx.serialization_context.deserialize_tensor(b)

        ray.util.serialization.register_serializer(
            torch.Tensor,
            serializer=serialize,
            deserializer=deserialize,
        )

    def create_channel(
        self,
        writer: Optional["ray.actor.ActorHandle"],
        reader_and_node_list: List[Tuple["ray.actor.ActorHandle", str]],
        driver_actor_id: Optional[str] = None,
        _cpu_data_channel: Optional["Channel"] = None,
        _tensor_metadata_channel: Optional["Channel"] = None,
    ) -> type:
        if self.requires_nccl():
            from ray.experimental.channel.torch_tensor_nccl_channel import (
                TorchTensorNcclChannel,
            )

            return TorchTensorNcclChannel(
                writer,
                reader_and_node_list,
                self,
                driver_actor_id,
                _tensor_metadata_channel,
                _cpu_data_channel,
            )

        # Data does not require NCCL. Transfer via host memory using a
        # shared-memory channel.
        # TODO(swang): Allow the initial max buffer size to be overridden.
        typ = SharedMemoryType()
        return typ.create_channel(writer, reader_and_node_list, driver_actor_id)

    def requires_nccl(self) -> bool:
        return self.transport in self.COMMUNICATOR_TYPES

    def get_custom_communicator(self) -> Optional[Communicator]:
        """
        Return the NCCL group if one is specified.
        """
        return self._communicator

    def set_communicator_id(self, group_id: str) -> None:
        self._communicator_id = group_id

    @property
    def communicator_id(self) -> Optional[str]:
        return self._communicator_id

    def __deepcopy__(self, memo):
        """
        Deep copy all the fields except for the NCCL group. The NCCL group
        should not be deep copied because it can be shared across
        `TorchTensorType` instances.
        """
        copy = TorchTensorType(
            transport=self.transport,
            _static_shape=self._static_shape,
            _direct_return=self._direct_return,
        )
        copy._communicator = self._communicator
        copy._communicator_id = self._communicator_id
        return copy<|MERGE_RESOLUTION|>--- conflicted
+++ resolved
@@ -17,12 +17,9 @@
 class TorchTensorType(ChannelOutputType):
     AUTO = "auto"
     NCCL = "nccl"
-<<<<<<< HEAD
+    CPU = "cpu"
     HCCL = "hccl"
     COMMUNICATOR_TYPES = [NCCL, HCCL]
-=======
-    CPU = "cpu"
->>>>>>> d8a4cd7f
 
     def __init__(
         self,
@@ -75,17 +72,10 @@
             self._communicator = transport
             transport = transport.get_transport_name()
 
-<<<<<<< HEAD
-        if transport not in [self.AUTO, self.NCCL, self.HCCL]:
-            raise ValueError(
-                "`transport` must be TorchTensorType.AUTO, "
-                "TorchTensorType.NCCL, or TorchTensorType.HCCL"
-=======
-        if transport not in [self.AUTO, self.NCCL, self.CPU]:
+        if transport not in [self.AUTO, self.NCCL, self.CPU, self.HCCL]:
             raise ValueError(
                 "`transport` must be TorchTensorType.AUTO, TorchTensorType.NCCL, "
                 "or TorchTensorType.CPU"
->>>>>>> d8a4cd7f
             )
         self.transport = transport
 
