--- conflicted
+++ resolved
@@ -1,12 +1,8 @@
 import json
 import logging
 from enum import Enum, unique
-<<<<<<< HEAD
-from typing import List, Tuple, Union, Dict
+from typing import List, Tuple, Union, Dict, Optional
 from datetime import datetime
-=======
-from typing import List, Optional, Tuple, Union
->>>>>>> c54916bc
 
 import click
 import yaml
@@ -149,7 +145,6 @@
     return api_server_url
 
 
-<<<<<<< HEAD
 def get_table_output(state_data: Union[dict, list]):
     headers = []
     table = []
@@ -161,12 +156,8 @@
     )
 
 
-def get_state_api_output_to_print(
-    state_data: List, *, format: AvailableFormat = AvailableFormat.DEFAULT
-=======
 def output_with_format(
-    state_data: Union[dict, list], format: AvailableFormat = AvailableFormat.DEFAULT
->>>>>>> c54916bc
+    state_data: List, format: AvailableFormat = AvailableFormat.DEFAULT
 ):
     # Default is yaml.
     if format == AvailableFormat.DEFAULT:
@@ -184,8 +175,7 @@
         )
 
 
-<<<<<<< HEAD
-def get_summary_output_to_print(state_data: Dict):
+def format_summary_output(state_data: Dict):
     if len(state_data) == 0:
         return "No resource in the cluster"
 
@@ -216,7 +206,7 @@
 """
 
 
-def get_object_summary_output_to_print(state_data: Dict):
+def format_object_summary_output(state_data: Dict):
     if len(state_data) == 0:
         return "No resource in the cluster"
 
@@ -250,7 +240,6 @@
 """
 
 
-=======
 def format_get_api_output(
     state_data: Union[dict, list],
     id: str,
@@ -279,7 +268,6 @@
 """
 Common Options for State API commands
 """
->>>>>>> c54916bc
 timeout_option = click.option(
     "--timeout",
     default=DEFAULT_RPC_TIMEOUT,
@@ -471,11 +459,7 @@
 @click.pass_context
 def task_summary(ctx, timeout: float, address: str):
     print(
-<<<<<<< HEAD
-        get_summary_output_to_print(
-=======
-        output_with_format(
->>>>>>> c54916bc
+        format_summary_output(
             summarize_tasks(
                 address=address,
                 timeout=timeout,
@@ -491,11 +475,7 @@
 @click.pass_context
 def actor_summary(ctx, timeout: float, address: str):
     print(
-<<<<<<< HEAD
-        get_summary_output_to_print(
-=======
-        output_with_format(
->>>>>>> c54916bc
+        format_summary_output(
             summarize_actors(
                 address=address,
                 timeout=timeout,
@@ -511,11 +491,7 @@
 @click.pass_context
 def object_summary(ctx, timeout: float, address: str):
     print(
-<<<<<<< HEAD
-        get_object_summary_output_to_print(
-=======
-        output_with_format(
->>>>>>> c54916bc
+        format_object_summary_output(
             summarize_objects(
                 address=address,
                 timeout=timeout,
