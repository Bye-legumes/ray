--- conflicted
+++ resolved
@@ -1528,15 +1528,11 @@
                             placement_group_bundle_index),
                         placement_group_capture_child_tasks,
                         serialized_runtime_env,
-<<<<<<< HEAD
-                        c_runtime_env_uris,
-                        c_concurrency_groups, max_pending_calls),
-=======
                         c_concurrency_groups,
                         # execute out of order for
                         # async or threaded actors.
-                        is_asyncio or max_concurrency > 1),
->>>>>>> caa4ff37
+                        is_asyncio or max_concurrency > 1,
+                        max_pending_calls),
                     extension_data,
                     &c_actor_id))
 
