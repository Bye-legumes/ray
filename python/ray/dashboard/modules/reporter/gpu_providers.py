"""GPU providers for monitoring GPU usage in Ray dashboard.

This module provides an object-oriented interface for different GPU providers
(NVIDIA, AMD) to collect GPU utilization information.
"""

import abc
import enum
import logging
import subprocess
<<<<<<< HEAD
import time
from typing import Dict, List, Optional, Union, TypedDict
=======
from collections import defaultdict
from typing import Dict, List, Optional, TypedDict, Union

from ray._private.ray_constants import RAY_METRIC_ENABLE_GPU_NVSMI
>>>>>>> abd40b31

logger = logging.getLogger(__name__)

# Constants
MB = 1024 * 1024

# Types
Percentage = int
Megabytes = int
Bytes = int


class GpuProviderType(enum.Enum):
    """Enum for GPU provider types."""

    NVIDIA = "nvidia"
    AMD = "amd"


class ProcessGPUInfo(TypedDict):
    """Information about GPU usage for a single process."""

    pid: int
    gpu_memory_usage: Megabytes
    gpu_utilization: Optional[Percentage]


class GpuUtilizationInfo(TypedDict):
    """GPU utilization information for a single GPU device."""

    index: int
    name: str
    uuid: str
    utilization_gpu: Optional[Percentage]
    memory_used: Megabytes
    memory_total: Megabytes
    processes_pids: Optional[Dict[int, ProcessGPUInfo]]


# tpu utilization for google tpu
class TpuUtilizationInfo(TypedDict):
    index: int
    name: str
    tpu_type: str
    tpu_topology: str
    tensorcore_utilization: Percentage
    hbm_utilization: Percentage
    duty_cycle: Percentage
    memory_used: Bytes
    memory_total: Bytes


class GpuProvider(abc.ABC):
    """Abstract base class for GPU providers."""

    def __init__(self):
        self._initialized = False

    @abc.abstractmethod
    def get_provider_name(self) -> GpuProviderType:
        """Return the type of the GPU provider."""
        pass

    @abc.abstractmethod
    def is_available(self) -> bool:
        """Check if the GPU provider is available on this system."""
        pass

    @abc.abstractmethod
    def _initialize(self) -> bool:
        """Initialize the GPU provider. Returns True if successful."""
        pass

    @abc.abstractmethod
    def _shutdown(self):
        """Shutdown the GPU provider and clean up resources."""
        pass

    @abc.abstractmethod
    def get_gpu_utilization(self) -> List[GpuUtilizationInfo]:
        """Get GPU utilization information for all available GPUs."""
        pass

    @staticmethod
    def _decode(b: Union[str, bytes]) -> str:
        """Decode bytes to string for Python 3 compatibility."""
        if isinstance(b, bytes):
            return b.decode("utf-8")
        return b


class NvidiaGpuProvider(GpuProvider):
    """NVIDIA GPU provider using pynvml."""

    def __init__(self):
        super().__init__()
        self._pynvml = None

    def get_provider_name(self) -> GpuProviderType:
        return GpuProviderType.NVIDIA

    def is_available(self) -> bool:
        """Check if NVIDIA GPUs are available."""
        try:
            import ray._private.thirdparty.pynvml as pynvml

            pynvml.nvmlInit()
            pynvml.nvmlShutdown()
            return True
        except Exception as e:
            logger.debug(f"NVIDIA GPU not available: {e}")
            return False

    def _initialize(self) -> bool:
        """Initialize the NVIDIA GPU provider."""
        if self._initialized:
            return True

        try:
            import ray._private.thirdparty.pynvml as pynvml

            self._pynvml = pynvml
            self._pynvml.nvmlInit()
            self._initialized = True
            return True
        except Exception as e:
            logger.debug(f"Failed to initialize NVIDIA GPU provider: {e}")
            return False

    def _shutdown(self):
        """Shutdown the NVIDIA GPU provider."""
        if self._initialized and self._pynvml:
            try:
                self._pynvml.nvmlShutdown()
            except Exception as e:
                logger.debug(f"Error shutting down NVIDIA GPU provider: {e}")
            finally:
                self._initialized = False

    def get_gpu_utilization(self) -> List[GpuUtilizationInfo]:
        """Get GPU utilization information for all NVIDIA GPUs and MIG devices."""

        return self._get_pynvml_gpu_usage()

    def _get_pynvml_gpu_usage(self) -> List[GpuUtilizationInfo]:
        if not self._initialized:
            if not self._initialize():
                return []

        gpu_utilizations = []

        try:
            num_gpus = self._pynvml.nvmlDeviceGetCount()

            for i in range(num_gpus):
                gpu_handle = self._pynvml.nvmlDeviceGetHandleByIndex(i)

                # Check if MIG mode is enabled on this GPU
                try:
                    mig_mode = self._pynvml.nvmlDeviceGetMigMode(gpu_handle)
                    if mig_mode[0]:  # MIG mode is enabled
                        # Get MIG device instances
                        mig_devices = self._get_mig_devices(gpu_handle, i)
                        gpu_utilizations.extend(mig_devices)
                        continue
                except (self._pynvml.NVMLError, AttributeError):
                    # MIG not supported or not enabled, continue with regular GPU
                    pass

                # Process regular GPU (non-MIG)
                gpu_info = self._get_gpu_info(gpu_handle, i)
                if gpu_info:
                    gpu_utilizations.append(gpu_info)

        except Exception as e:
            logger.warning(f"Error getting NVIDIA GPU utilization: {e}")
        finally:
            self._shutdown()

        return gpu_utilizations

    def _get_mig_devices(self, gpu_handle, gpu_index: int) -> List[GpuUtilizationInfo]:
        """Get MIG device information for a GPU with MIG enabled."""
        mig_devices = []

        try:
            # Get all MIG device instances
            mig_count = self._pynvml.nvmlDeviceGetMaxMigDeviceCount(gpu_handle)

            for mig_idx in range(mig_count):
                try:
                    # Get MIG device handle
                    mig_handle = self._pynvml.nvmlDeviceGetMigDeviceHandleByIndex(
                        gpu_handle, mig_idx
                    )

                    # Get MIG device info
                    mig_info = self._get_mig_device_info(mig_handle, gpu_index, mig_idx)
                    if mig_info:
                        mig_devices.append(mig_info)

                except self._pynvml.NVMLError:
                    # MIG device not available at this index
                    continue

        except (self._pynvml.NVMLError, AttributeError) as e:
            logger.debug(f"Error getting MIG devices: {e}")

        return mig_devices

    def _get_mig_device_info(
        self, mig_handle, gpu_index: int, mig_index: int
    ) -> Optional[GpuUtilizationInfo]:
        """Get utilization info for a single MIG device."""
        try:
            memory_info = self._pynvml.nvmlDeviceGetMemoryInfo(mig_handle)

            # Get MIG device utilization
            utilization = -1
            try:
                utilization_info = self._pynvml.nvmlDeviceGetUtilizationRates(
                    mig_handle
                )
                utilization = int(utilization_info.gpu)
            except self._pynvml.NVMLError as e:
                logger.debug(f"Failed to retrieve MIG device utilization: {e}")

            # Get running processes on MIG device
            processes_pids = {}
            try:
                nv_comp_processes = self._pynvml.nvmlDeviceGetComputeRunningProcesses(
                    mig_handle
                )
                nv_graphics_processes = (
                    self._pynvml.nvmlDeviceGetGraphicsRunningProcesses(mig_handle)
                )

                for nv_process in nv_comp_processes + nv_graphics_processes:
                    processes_pids[int(nv_process.pid)] = ProcessGPUInfo(
                        pid=int(nv_process.pid),
                        gpu_memory_usage=(
                            int(nv_process.usedGpuMemory) // MB
                            if nv_process.usedGpuMemory
                            else 0
                        ),
                        # NOTE: According to nvml, this is not currently available in MIG mode
                        gpu_utilization=None,
                    )
            except self._pynvml.NVMLError as e:
                logger.debug(f"Failed to retrieve MIG device processes: {e}")

            # Get MIG device UUID and name
            try:
                mig_uuid = self._decode(self._pynvml.nvmlDeviceGetUUID(mig_handle))
                mig_name = self._decode(self._pynvml.nvmlDeviceGetName(mig_handle))
            except self._pynvml.NVMLError:
                # Fallback for older drivers
                try:
                    parent_name = self._decode(
                        self._pynvml.nvmlDeviceGetName(
                            self._pynvml.nvmlDeviceGetHandleByIndex(gpu_index)
                        )
                    )
                    mig_name = f"{parent_name} MIG {mig_index}"
                    mig_uuid = f"MIG-GPU-{gpu_index}-{mig_index}"
                except Exception:
                    mig_name = f"NVIDIA MIG Device {gpu_index}.{mig_index}"
                    mig_uuid = f"MIG-{gpu_index}-{mig_index}"

            return GpuUtilizationInfo(
                index=gpu_index * 1000 + mig_index,  # Unique index for MIG devices
                name=mig_name,
                uuid=mig_uuid,
                utilization_gpu=utilization,
                memory_used=int(memory_info.used) // MB,
                memory_total=int(memory_info.total) // MB,
                processes_pids=processes_pids,
            )

        except Exception as e:
            logger.debug(f"Error getting MIG device info: {e}")
            return None

    def _get_gpu_info(self, gpu_handle, gpu_index: int) -> Optional[GpuUtilizationInfo]:
        """Get utilization info for a regular (non-MIG) GPU."""
        try:
            memory_info = self._pynvml.nvmlDeviceGetMemoryInfo(gpu_handle)

            # Get GPU utilization
            utilization = -1
            try:
                utilization_info = self._pynvml.nvmlDeviceGetUtilizationRates(
                    gpu_handle
                )
                utilization = int(utilization_info.gpu)
            except self._pynvml.NVMLError as e:
                logger.debug(f"Failed to retrieve GPU utilization: {e}")

            # Get running processes
            processes_pids = {}
            try:
                # Try to use the newer API first (available in driver version 550+)
                ts_ms = int(time.time() * 1000)
                nv_processes = self._pynvml.nvmlDeviceGetProcessesUtilizationInfo(
                    gpu_handle, ts_ms
                )

                for nv_process in nv_processes:
                    processes_pids[int(nv_process.pid)] = ProcessGPUInfo(
                        pid=int(nv_process.pid),
                        gpu_memory_usage=int(nv_process.memUtil)
                        / 100
                        * int(memory_info.total)
                        // MB,
                        gpu_utilization=int(nv_process.smUtil),
                    )
            except self._pynvml.NVMLError as e:
                logger.debug(
                    f"Failed to retrieve GPU processes using `nvmlDeviceGetProcessesUtilizationInfo`, fallback to `nvmlDeviceGetComputeRunningProcesses` and `nvmlDeviceGetGraphicsRunningProcesses`: {e}"
                )
                # Fallback to older API for compatibility with older drivers
                try:
                    nv_comp_processes = (
                        self._pynvml.nvmlDeviceGetComputeRunningProcesses(gpu_handle)
                    )
                    nv_graphics_processes = (
                        self._pynvml.nvmlDeviceGetGraphicsRunningProcesses(gpu_handle)
                    )

                    for nv_process in nv_comp_processes + nv_graphics_processes:
                        processes_pids[int(nv_process.pid)] = ProcessGPUInfo(
                            pid=int(nv_process.pid),
                            gpu_memory_usage=(
                                int(nv_process.usedGpuMemory) // MB
                                if nv_process.usedGpuMemory
                                else 0
                            ),
                            gpu_utilization=None,  # Not available with older API
                        )
                except self._pynvml.NVMLError as fallback_e:
                    logger.debug(
                        f"Failed to retrieve GPU processes using `nvmlDeviceGetComputeRunningProcesses` and `nvmlDeviceGetGraphicsRunningProcesses`: {fallback_e}"
                    )

            return GpuUtilizationInfo(
                index=gpu_index,
                name=self._decode(self._pynvml.nvmlDeviceGetName(gpu_handle)),
                uuid=self._decode(self._pynvml.nvmlDeviceGetUUID(gpu_handle)),
                utilization_gpu=utilization,
                memory_used=int(memory_info.used) // MB,
                memory_total=int(memory_info.total) // MB,
                processes_pids=processes_pids,
            )

        except Exception as e:
            logger.debug(f"Error getting GPU info: {e}")
            return None


class AmdGpuProvider(GpuProvider):
    """AMD GPU provider using pyamdsmi."""

    def __init__(self):
        super().__init__()
        self._pyamdsmi = None

    def get_provider_name(self) -> GpuProviderType:
        return GpuProviderType.AMD

    def is_available(self) -> bool:
        """Check if AMD GPUs are available."""
        try:
            import ray._private.thirdparty.pyamdsmi as pyamdsmi

            pyamdsmi.smi_initialize()
            pyamdsmi.smi_shutdown()
            return True
        except Exception as e:
            logger.debug(f"AMD GPU not available: {e}")
            return False

    def _initialize(self) -> bool:
        """Initialize the AMD GPU provider."""
        if self._initialized:
            return True

        try:
            import ray._private.thirdparty.pyamdsmi as pyamdsmi

            self._pyamdsmi = pyamdsmi
            self._pyamdsmi.smi_initialize()
            self._initialized = True
            return True
        except Exception as e:
            logger.debug(f"Failed to initialize AMD GPU provider: {e}")
            return False

    def _shutdown(self):
        """Shutdown the AMD GPU provider."""
        if self._initialized and self._pyamdsmi:
            try:
                self._pyamdsmi.smi_shutdown()
            except Exception as e:
                logger.debug(f"Error shutting down AMD GPU provider: {e}")
            finally:
                self._initialized = False

    def get_gpu_utilization(self) -> List[GpuUtilizationInfo]:
        """Get GPU utilization information for all AMD GPUs."""
        if not self._initialized:
            if not self._initialize():
                return []

        gpu_utilizations = []

        try:
            num_gpus = self._pyamdsmi.smi_get_device_count()
            processes = self._pyamdsmi.smi_get_device_compute_process()

            for i in range(num_gpus):
                utilization = self._pyamdsmi.smi_get_device_utilization(i)
                if utilization == -1:
                    utilization = -1

                # Get running processes
                processes_pids = {}
                for process in self._pyamdsmi.smi_get_compute_process_info_by_device(
                    i, processes
                ):
                    if process.vram_usage:
                        processes_pids[int(process.process_id)] = ProcessGPUInfo(
                            pid=int(process.process_id),
                            gpu_memory_usage=int(process.vram_usage) // MB,
                            gpu_utilization=None,
                        )

                info = GpuUtilizationInfo(
                    index=i,
                    name=self._decode(self._pyamdsmi.smi_get_device_name(i)),
                    uuid=hex(self._pyamdsmi.smi_get_device_unique_id(i)),
                    utilization_gpu=utilization,
                    memory_used=int(self._pyamdsmi.smi_get_device_memory_used(i)) // MB,
                    memory_total=int(self._pyamdsmi.smi_get_device_memory_total(i))
                    // MB,
                    processes_pids=processes_pids,
                )
                gpu_utilizations.append(info)

        except Exception as e:
            logger.warning(f"Error getting AMD GPU utilization: {e}")
        finally:
            self._shutdown()

        return gpu_utilizations


class GpuMetricProvider:
    """Provider class for GPU metrics collection."""

    def __init__(self):
        self._provider: Optional[GpuProvider] = None
        self._enable_metric_report = True
        self._providers = [NvidiaGpuProvider(), AmdGpuProvider()]
        self._initialized = False

    def initialize(self) -> bool:
        """Initialize the GPU metric provider by detecting available GPU providers."""
        if self._initialized:
            return True

        self._provider = self._detect_gpu_provider()

        if self._provider is None:
            # Check if we should disable GPU check entirely
            try:
                # Try NVIDIA first to check for the specific error condition
                nvidia_provider = NvidiaGpuProvider()
                nvidia_provider._initialize()
            except Exception as e:
                if self._should_disable_gpu_check(e):
                    self._enable_metric_report = False
        else:
            logger.info(f"Using GPU Provider: {type(self._provider).__name__}")

        self._initialized = True
        return self._provider is not None

    def _detect_gpu_provider(self) -> Optional[GpuProvider]:
        """Detect and return the first available GPU provider."""
        for provider in self._providers:
            if provider.is_available():
                return provider
        return None

    def _should_disable_gpu_check(self, nvidia_error: Exception) -> bool:
        """
        Check if we should disable GPU usage check based on the error.

        On machines without GPUs, pynvml.nvmlInit() can run subprocesses that
        spew to stderr. Then with log_to_driver=True, we get log spew from every
        single raylet. To avoid this, disable the GPU usage check on certain errors.

        See: https://github.com/ray-project/ray/issues/14305
        """
        if type(nvidia_error).__name__ != "NVMLError_DriverNotLoaded":
            return False

        try:
            result = subprocess.check_output(
                "cat /sys/module/amdgpu/initstate |grep live",
                shell=True,
                stderr=subprocess.DEVNULL,
            )
            # If AMD GPU module is not live and NVIDIA driver not loaded,
            # disable GPU check
            return len(str(result)) == 0
        except Exception:
            return False

    def get_gpu_usage(self) -> List[GpuUtilizationInfo]:
        """Get GPU usage information from the available provider."""
        if not self._enable_metric_report:
            return []

        if not self._initialized:
            self.initialize()

        if self._provider is None:
            return []

        try:
            gpu_info_list = self._provider.get_gpu_utilization()
            return gpu_info_list  # Return TypedDict instances directly
        except Exception as e:
            logger.debug(
                f"Error getting GPU usage from {self._provider.get_provider_name().value}: {e}"
            )
            return []

    def get_provider_name(self) -> Optional[str]:
        """Get the name of the current GPU provider."""
        return self._provider.get_provider_name().value if self._provider else None

    def is_metric_report_enabled(self) -> bool:
        """Check if GPU metric reporting is enabled."""
        return self._enable_metric_report<|MERGE_RESOLUTION|>--- conflicted
+++ resolved
@@ -8,15 +8,10 @@
 import enum
 import logging
 import subprocess
-<<<<<<< HEAD
 import time
-from typing import Dict, List, Optional, Union, TypedDict
-=======
-from collections import defaultdict
 from typing import Dict, List, Optional, TypedDict, Union
 
 from ray._private.ray_constants import RAY_METRIC_ENABLE_GPU_NVSMI
->>>>>>> abd40b31
 
 logger = logging.getLogger(__name__)
 
