--- conflicted
+++ resolved
@@ -24,10 +24,6 @@
     wait_until_server_available,
 )
 from ray.core.generated.metrics_pb2 import Metric
-<<<<<<< HEAD
-=======
-from ray.dashboard.modules.reporter.gpu_providers import MB, NvidiaGpuProvider
->>>>>>> abd40b31
 from ray.dashboard.modules.reporter.reporter_agent import (
     ReporterAgent,
     TpuUtilizationInfo,
