--- conflicted
+++ resolved
@@ -2240,7 +2240,6 @@
         self._execution_index += 1
         return fut
 
-<<<<<<< HEAD
     def visualize_ascii(self):
         """
         Visualize the compiled graph in
@@ -2561,7 +2560,6 @@
         ascii_visualization += "\n".join("".join(row) for row in grid)
 
         return ascii_visualization
-=======
     def get_channel_details(
         self, channel: ChannelInterface, downstream_actor_id: str
     ) -> str:
@@ -2593,7 +2591,6 @@
             if type(inner_channel) == IntraProcessChannel:
                 channel_details += f", {inner_channel._channel_id[:6]}..."
         return channel_details
->>>>>>> 7a07263e
 
     def visualize(
         self,
