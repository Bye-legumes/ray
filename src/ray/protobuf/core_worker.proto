// Copyright 2017 The Ray Authors.
//
// Licensed under the Apache License, Version 2.0 (the "License");
// you may not use this file except in compliance with the License.
// You may obtain a copy of the License at
//
//  http://www.apache.org/licenses/LICENSE-2.0
//
// Unless required by applicable law or agreed to in writing, software
// distributed under the License is distributed on an "AS IS" BASIS,
// WITHOUT WARRANTIES OR CONDITIONS OF ANY KIND, either express or implied.
// See the License for the specific language governing permissions and
// limitations under the License.

syntax = "proto3";
option cc_enable_arenas = true;

package ray.rpc;

import "src/ray/protobuf/common.proto";
import "src/ray/protobuf/pubsub.proto";

message ActiveObjectIDs {
  repeated bytes object_ids = 1;
}

// Persistent state of an ActorHandle.
message ActorHandle {
  // ID of the actor.
  bytes actor_id = 1;

  // The task or actor ID of the actor's owner.
  bytes owner_id = 2;

  // The address of the actor's owner.
  Address owner_address = 3;

  // ID of the job that created the actor (it is possible that the handle
  // exists on a job with a different job ID).
  bytes creation_job_id = 4;

  // Language of the actor.
  Language actor_language = 5;

  // Function descriptor of actor creation task.
  FunctionDescriptor actor_creation_task_function_descriptor = 6;

  // The unique id of the dummy object returned by the actor creation task.
  // It's used as a dependency for the first task.
  // TODO: Remove this once scheduling is done by task counter only.
  bytes actor_cursor = 7;

  // An extension field that is used for storing app-language-specific data.
  bytes extension_data = 8;

  // How many times tasks may be retried on this actor if the actor fails.
  int64 max_task_retries = 9;

  // The name of the actor.
  string name = 10;

  // The namespace that this actor belongs to.
  string ray_namespace = 11;

<<<<<<< HEAD
  // The max number of pending actor calls.
  int32 max_pending_calls = 12;
=======
  // Whether the actor supports out of order execution.
  bool execute_out_of_order = 12;
>>>>>>> caa4ff37
}

message ReturnObject {
  // Object ID.
  bytes object_id = 1;
  // If set, indicates the data is in plasma instead of inline. This
  // means that data and metadata will be empty.
  bool in_plasma = 2;
  // Data of the object.
  bytes data = 3;
  // Metadata of the object.
  bytes metadata = 4;
  // ObjectIDs that were nested in data. This is only set for inlined objects.
  repeated ObjectReference nested_inlined_refs = 5;
  // Size of this object.
  int64 size = 6;
}

message StealTasksRequest {
  // The address of the thief that is requesting to steal tasks.
  Address thief_addr = 1;
}

message StealTasksReply {
  // The TaskIDs of the tasks that were stolen
  repeated bytes stolen_tasks_ids = 2;
}

message PushTaskRequest {
  // The ID of the worker this message is intended for.
  bytes intended_worker_id = 1;
  // The task to be pushed.
  TaskSpec task_spec = 2;
  // The sequence number of the task for this client. This must increase
  // sequentially starting from zero for each actor handle. The server
  // will guarantee tasks execute in this sequence, waiting for any
  // out-of-order request messages to arrive as necessary.
  // If set to -1, ordering is disabled and the task executes immediately.
  int64 sequence_number = 3;
  // The max sequence number the client has processed responses for. This
  // is a performance optimization that allows the client to tell the server
  // to cancel any PushTaskRequests with seqno <= this value, rather than
  // waiting for the server to time out waiting for missing messages.
  int64 client_processed_up_to = 4;
  // Resource mapping ids assigned to the worker executing the task.
  repeated ResourceMapEntry resource_mapping = 5;
}

message PushTaskReply {
  // The returned objects.
  repeated ReturnObject return_objects = 1;
  // Set to true if the task was stolen before its execution at the worker.
  bool task_stolen = 2;
  // Set to true if the worker will be exiting.
  bool worker_exiting = 3;
  // The references that the worker borrowed during the task execution. A
  // borrower is a process that is currently using the object ID, in one of 3
  // ways:
  // 1. Has an ObjectID copy in Python.
  // 2. Has submitted a task that depends on the object and that is still
  // pending.
  // 3. Owns another object that is in scope and whose value contains the
  // ObjectID.
  // This list includes the reference counts for any IDs that were passed to
  // the worker in the task spec as an argument by reference, or an ObjectID
  // that was serialized in an inlined argument. It also includes reference
  // counts for any IDs that were nested inside these objects that the worker
  // may now be borrowing. The reference counts also include any new borrowers
  // that the worker created by passing a borrowed ID into a nested task.
  repeated ObjectReferenceCount borrowed_refs = 4;
  // Whether the result contains an application-level error (exception).
  bool is_application_level_error = 5;
}

message DirectActorCallArgWaitCompleteRequest {
  // The ID of the worker this message is intended for.
  bytes intended_worker_id = 1;
  // Id used to uniquely identify this request. This is sent back to the core
  // worker to notify the wait has completed.
  int64 tag = 2;
}

message DirectActorCallArgWaitCompleteReply {
}

message GetObjectStatusRequest {
  // The ID of the worker that owns this object. This is also
  // the ID of the worker that this message is intended for.
  bytes owner_worker_id = 1;
  // Wait for this object's status.
  bytes object_id = 2;
}

message RayObject {
  // Data of the object.
  bytes data = 1;
  // Metadata of the object.
  bytes metadata = 2;
  // ObjectRefs that were nested in this object.
  repeated ObjectReference nested_inlined_refs = 3;
}

message GetObjectStatusReply {
  enum ObjectStatus {
    CREATED = 0;
    OUT_OF_SCOPE = 1;
    FREED = 2;
  }
  ObjectStatus status = 1;
  // The Ray object: either a concrete value, an in-Plasma indicator, or an
  // exception.
  RayObject object = 2;
  // This object's locations.
  repeated bytes node_ids = 3;
  // The size of the object in bytes.
  uint64 object_size = 4;
}

message WaitForActorOutOfScopeRequest {
  // The ID of the worker this message is intended for.
  bytes intended_worker_id = 1;
  // ActorID of the actor in scope.
  bytes actor_id = 2;
}

message WaitForActorOutOfScopeReply {
}

message UpdateObjectLocationBatchRequest {
  bytes intended_worker_id = 1;
  bytes node_id = 2;
  repeated ObjectLocationStateUpdate object_location_states = 3;
}

message UpdateObjectLocationBatchReply {
}

enum ObjectLocationState {
  // The latest object state.
  // Object is added.
  ADDED = 0;
  // Object is removed.
  REMOVED = 1;
}

message ObjectLocationStateUpdate {
  bytes object_id = 1;
  ObjectLocationState state = 2;
}

message GetObjectLocationsOwnerRequest {
  WorkerObjectLocationsSubMessage object_location_request = 1;
}

message GetObjectLocationsOwnerReply {
  WorkerObjectLocationsPubMessage object_location_info = 1;
}

message KillActorRequest {
  // ID of the actor that is intended to be killed.
  bytes intended_actor_id = 1;
  // Whether to force kill the actor.
  bool force_kill = 2;
  // If set to true, the killed actor will not be restarted anymore.
  bool no_restart = 3;
}

message KillActorReply {
}

message CancelTaskRequest {
  // ID of task that should be killed.
  bytes intended_task_id = 1;
  // Whether to kill the worker.
  bool force_kill = 2;
  // Whether to recursively cancel tasks.
  bool recursive = 3;
}

message CancelTaskReply {
  // Whether the requested task is the currently running task.
  bool attempt_succeeded = 1;
}

message RemoteCancelTaskRequest {
  // Object ID of the remote task that should be killed.
  bytes remote_object_id = 1;
  // Whether to kill the worker.
  bool force_kill = 2;
  // Whether to recursively cancel tasks.
  bool recursive = 3;
}

message RemoteCancelTaskReply {
}

message GetCoreWorkerStatsRequest {
  // The ID of the worker this message is intended for.
  bytes intended_worker_id = 1;
  // Whether to include memory stats. This could be large since it includes
  // metadata for all live object references.
  bool include_memory_info = 2;
}

message GetCoreWorkerStatsReply {
  // Debug information returned from the core worker.
  CoreWorkerStats core_worker_stats = 1;
}

message LocalGCRequest {
}

message LocalGCReply {
}

message PlasmaObjectReadyRequest {
  bytes object_id = 1;
}

message PlasmaObjectReadyReply {
}

message SpillObjectsRequest {
  repeated ObjectReference object_refs_to_spill = 1;
}

message SpillObjectsReply {
  // The URLs of spilled objects.
  repeated string spilled_objects_url = 1;
}

message RestoreSpilledObjectsRequest {
  // The URLs of spilled objects.
  repeated string spilled_objects_url = 1;
  // Object ids to restore. The order of object ids
  // must be the same as spilled_objects_url.
  repeated bytes object_ids_to_restore = 2;
}

message RestoreSpilledObjectsReply {
  int64 bytes_restored_total = 1;
}

message DeleteSpilledObjectsRequest {
  // The URLs of spilled objects.
  repeated string spilled_objects_url = 1;
}

message DeleteSpilledObjectsReply {
}

message AddSpilledUrlRequest {
  // Object that was spilled.
  bytes object_id = 1;
  // For objects that have been spilled to external storage, the URL from which
  // they can be retrieved.
  string spilled_url = 2;
  // The ID of the node that spilled the object.
  // This will be Nil if the object was spilled to distributed external storage.
  bytes spilled_node_id = 3;
  // The size of the object in bytes.
  int64 size = 4;
}

message AddSpilledUrlReply {
}

message ExitRequest {
}

message ExitReply {
  /// Whether or not exit succeeds. If the core worker owns any object, the request fails.
  bool success = 1;
}

message AssignObjectOwnerRequest {
  // The ID of added object.
  bytes object_id = 1;
  // The size of the object in bytes.
  uint64 object_size = 2;
  // The IDs of contained objects.
  repeated bytes contained_object_ids = 3;
  // The borrower address.
  Address borrower_address = 4;
  // Description of the call site where the reference was created.
  string call_site = 5;
}

message AssignObjectOwnerReply {
}

service CoreWorkerService {
  // Push a task directly to this worker from another.
  rpc PushTask(PushTaskRequest) returns (PushTaskReply);
  // Steal tasks from a worker if it has a surplus of work
  rpc StealTasks(StealTasksRequest) returns (StealTasksReply);
  // Reply from raylet that wait for direct actor call args has completed.
  rpc DirectActorCallArgWaitComplete(DirectActorCallArgWaitCompleteRequest)
      returns (DirectActorCallArgWaitCompleteReply);
  // Ask the object's owner about the object's current status.
  rpc GetObjectStatus(GetObjectStatusRequest) returns (GetObjectStatusReply);
  // Wait for the actor's owner to decide that the actor has gone out of scope.
  // Replying to this message indicates that the client should force-kill the
  // actor process, if still alive.
  rpc WaitForActorOutOfScope(WaitForActorOutOfScopeRequest)
      returns (WaitForActorOutOfScopeReply);
  /// The long polling request sent to the core worker for pubsub operations.
  /// It is replied once there are batch of objects that need to be published to
  /// the caller (subscriber).
  rpc PubsubLongPolling(PubsubLongPollingRequest) returns (PubsubLongPollingReply);
  /// The pubsub command batch request used by the subscriber.
  rpc PubsubCommandBatch(PubsubCommandBatchRequest) returns (PubsubCommandBatchReply);
  // Update the batched object location information to the ownership-based object
  // directory.
  rpc UpdateObjectLocationBatch(UpdateObjectLocationBatchRequest)
      returns (UpdateObjectLocationBatchReply);
  // Get object locations from the ownership-based object directory.
  rpc GetObjectLocationsOwner(GetObjectLocationsOwnerRequest)
      returns (GetObjectLocationsOwnerReply);
  // Request that the worker shut down without completing outstanding work.
  rpc KillActor(KillActorRequest) returns (KillActorReply);
  // Request that a worker cancels a task.
  rpc CancelTask(CancelTaskRequest) returns (CancelTaskReply);
  // Request for a worker to issue a cancelation.
  rpc RemoteCancelTask(RemoteCancelTaskRequest) returns (RemoteCancelTaskReply);
  // Get metrics from core workers.
  rpc GetCoreWorkerStats(GetCoreWorkerStatsRequest) returns (GetCoreWorkerStatsReply);
  // Trigger local GC on the worker.
  rpc LocalGC(LocalGCRequest) returns (LocalGCReply);
  // Spill objects to external storage. Caller: raylet; callee: I/O worker.
  rpc SpillObjects(SpillObjectsRequest) returns (SpillObjectsReply);
  // Restore spilled objects from external storage. Caller: raylet; callee: I/O worker.
  rpc RestoreSpilledObjects(RestoreSpilledObjectsRequest)
      returns (RestoreSpilledObjectsReply);
  // Delete spilled objects from external storage. Caller: raylet; callee: I/O worker.
  rpc DeleteSpilledObjects(DeleteSpilledObjectsRequest)
      returns (DeleteSpilledObjectsReply);
  // Add spilled URL, spilled node ID, and update object size for owned object.
  // Caller: raylet; callee: owner worker.
  rpc AddSpilledUrl(AddSpilledUrlRequest) returns (AddSpilledUrlReply);
  // Notification from raylet that an object ID is available in local plasma.
  rpc PlasmaObjectReady(PlasmaObjectReadyRequest) returns (PlasmaObjectReadyReply);
  // Request for a worker to exit.
  rpc Exit(ExitRequest) returns (ExitReply);
  // Assign the owner of an object to the intended worker.
  rpc AssignObjectOwner(AssignObjectOwnerRequest) returns (AssignObjectOwnerReply);
}<|MERGE_RESOLUTION|>--- conflicted
+++ resolved
@@ -62,13 +62,11 @@
   // The namespace that this actor belongs to.
   string ray_namespace = 11;
 
-<<<<<<< HEAD
-  // The max number of pending actor calls.
-  int32 max_pending_calls = 12;
-=======
   // Whether the actor supports out of order execution.
   bool execute_out_of_order = 12;
->>>>>>> caa4ff37
+
+  // The max number of pending actor calls.
+  int32 max_pending_calls = 13;
 }
 
 message ReturnObject {
