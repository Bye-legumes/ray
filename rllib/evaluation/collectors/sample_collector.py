import logging
from abc import ABCMeta, abstractmethod
from typing import TYPE_CHECKING, Dict, List, Optional, Union

from ray.rllib.evaluation.episode import Episode
from ray.rllib.policy.policy_map import PolicyMap
from ray.rllib.policy.sample_batch import MultiAgentBatch, SampleBatch
from ray.rllib.utils.annotations import PublicAPI
from ray.rllib.utils.typing import AgentID, EnvID, EpisodeID, PolicyID, TensorType

if TYPE_CHECKING:
    from ray.rllib.algorithms.callbacks import DefaultCallbacks

logger = logging.getLogger(__name__)


# fmt: off
# __sphinx_doc_begin__
@PublicAPI
class SampleCollector(metaclass=ABCMeta):
    """Collects samples for all policies and agents from a multi-agent env.

    This API is controlled by RolloutWorker objects to store all data
    generated by Environments and Policies/Models during rollout and
    postprocessing. It's purposes are to a) make data collection and
    SampleBatch/input_dict generation from this data faster, b) to unify
    the way we collect samples from environments and model (outputs), thereby
    allowing for possible user customizations, c) to allow for more complex
    inputs fed into different policies (e.g. multi-agent case with inter-agent
    communication channel).
    """

    def __init__(self,
                 policy_map: PolicyMap,
                 clip_rewards: Union[bool, float],
                 callbacks: "DefaultCallbacks",
                 multiple_episodes_in_batch: bool = True,
                 rollout_fragment_length: int = 200,
                 count_steps_by: str = "env_steps"):
        """Initializes a SampleCollector instance.

        Args:
            policy_map: Maps policy ids to policy instances.
            clip_rewards (Union[bool, float]): Whether to clip rewards before
                postprocessing (at +/-1.0) or the actual value to +/- clip.
            callbacks: RLlib callbacks.
            multiple_episodes_in_batch: Whether it's allowed to pack
                multiple episodes into the same built batch.
            rollout_fragment_length: The

        """

        self.policy_map = policy_map
        self.clip_rewards = clip_rewards
        self.callbacks = callbacks
        self.multiple_episodes_in_batch = multiple_episodes_in_batch
        self.rollout_fragment_length = rollout_fragment_length
        self.count_steps_by = count_steps_by

    @abstractmethod
<<<<<<< HEAD
    def add_init_obs(self, episode: Episode, agent_id: AgentID,
                     policy_id: PolicyID, t: int,
                     init_obs: TensorType,
                     init_infos: Optional[Dict[str, TensorType]] = None) -> None:
=======
    def add_init_obs(self, episode: Episode, agent_id: AgentID, env_id: EnvID,
                     policy_id: PolicyID,
                     init_obs: TensorType, t: int = -1) -> None:
>>>>>>> 152a8b90
        """Adds an initial obs (after reset) to this collector.

        Since the very first observation in an environment is collected w/o
        additional data (w/o actions, w/o reward) after env.reset() is called,
        this method initializes a new trajectory for a given agent.
        `add_init_obs()` has to be called first for each agent/episode-ID
        combination. After this, only `add_action_reward_next_obs()` must be
        called for that same agent/episode-pair.

        Args:
            episode: The Episode, for which we
                are adding an Agent's initial observation.
            agent_id: Unique id for the agent we are adding
                values for.
            env_id: The environment index (in a vectorized setup).
            policy_id: Unique id for policy controlling the agent.
            init_obs: Initial observation (after env.reset()).
            t: The time step (episode length - 1). The initial obs has
                ts=-1(!), then an action/reward/next-obs at t=0, etc..
<<<<<<< HEAD
            init_obs: Initial observation (after env.reset()).
            init_infos: Initial infos dict (after env.reset()).
=======
>>>>>>> 152a8b90

        Examples:
            >>> obs, infos = env.reset()
            >>> collector.add_init_obs(my_episode, 0, "pol0", -1, obs, infos)
            >>> obs, r, done, truncated, info = env.step(action)
            >>> collector.add_action_reward_next_obs(12345, 0, "pol0", False, {
            ...     "action": action, "obs": obs, "reward": r, "done": done,
            ...     "truncated": truncated, "info": info
            ... })
        """
        raise NotImplementedError

    @abstractmethod
    def add_action_reward_next_obs(self, episode_id: EpisodeID,
                                   agent_id: AgentID, env_id: EnvID,
                                   policy_id: PolicyID, agent_done: bool,
                                   values: Dict[str, TensorType]) -> None:
        """Add the given dictionary (row) of values to this collector.

        The incoming data (`values`) must include action, reward, done, and
        next_obs information and may include any other information.
        For the initial observation (after Env.reset()) of the given agent/
        episode-ID combination, `add_initial_obs()` must be called instead.

        Args:
            episode_id: Unique id for the episode we are adding
                values for.
            agent_id: Unique id for the agent we are adding
                values for.
            env_id: The environment index (in a vectorized setup).
            policy_id: Unique id for policy controlling the agent.
            agent_done: Whether the given agent is done with its
                trajectory (the multi-agent episode may still be ongoing).
            values (Dict[str, TensorType]): Row of values to add for this
                agent. This row must contain the keys SampleBatch.ACTION,
                REWARD, NEW_OBS, and DONE.

        Examples:
            >>> obs = env.reset()
            >>> collector.add_init_obs(12345, 0, "pol0", obs)
            >>> obs, r, done, info = env.step(action)
            >>> collector.add_action_reward_next_obs(12345, 0, "pol0", False, {
            ...     "action": action, "obs": obs, "reward": r, "done": done
            ... })
        """
        raise NotImplementedError

    @abstractmethod
    def episode_step(self, episode: Episode) -> None:
        """Increases the episode step counter (across all agents) by one.

        Args:
            episode: Episode we are stepping through.
                Useful for handling counting b/c it is called once across
                all agents that are inside this episode.
        """
        raise NotImplementedError

    @abstractmethod
    def total_env_steps(self) -> int:
        """Returns total number of env-steps taken so far.

        Thereby, a step in an N-agent multi-agent environment counts as only 1
        for this metric. The returned count contains everything that has not
        been built yet (and returned as MultiAgentBatches by the
        `try_build_truncated_episode_multi_agent_batch` or
        `postprocess_episode(build=True)` methods). After such build, this
        counter is reset to 0.

        Returns:
            int: The number of env-steps taken in total in the environment(s)
                so far.
        """
        raise NotImplementedError

    @abstractmethod
    def total_agent_steps(self) -> int:
        """Returns total number of (individual) agent-steps taken so far.

        Thereby, a step in an N-agent multi-agent environment counts as N.
        If less than N agents have stepped (because some agents were not
        required to send actions), the count will be increased by less than N.
        The returned count contains everything that has not been built yet
        (and returned as MultiAgentBatches by the
        `try_build_truncated_episode_multi_agent_batch` or
        `postprocess_episode(build=True)` methods). After such build, this
        counter is reset to 0.

        Returns:
            int: The number of (individual) agent-steps taken in total in the
                environment(s) so far.
        """
        raise NotImplementedError

    # TODO(jungong) : Remove this API call once we completely move to
    #  connector based sample collection.
    @abstractmethod
    def get_inference_input_dict(self, policy_id: PolicyID) -> \
            Dict[str, TensorType]:
        """Returns an input_dict for an (inference) forward pass from our data.

        The input_dict can then be used for action computations inside a
        Policy via `Policy.compute_actions_from_input_dict()`.

        Args:
            policy_id: The Policy ID to get the input dict for.

        Returns:
            Dict[str, TensorType]: The input_dict to be passed into the ModelV2
                for inference/training.

        Examples:
            >>> obs, r, done, info = env.step(action)
            >>> collector.add_action_reward_next_obs(12345, 0, "pol0", {
            ...     "action": action, "obs": obs, "reward": r, "done": done
            ... })
            >>> input_dict = collector.get_inference_input_dict(policy.model)
            >>> action = policy.compute_actions_from_input_dict(input_dict)
            >>> # repeat
        """
        raise NotImplementedError

    @abstractmethod
    def postprocess_episode(self,
                            episode: Episode,
                            is_done: bool = False,
                            check_dones: bool = False,
                            build: bool = False) -> Optional[MultiAgentBatch]:
        """Postprocesses all agents' trajectories in a given episode.

        Generates (single-trajectory) SampleBatches for all Policies/Agents and
        calls Policy.postprocess_trajectory on each of these. Postprocessing
        may happens in-place, meaning any changes to the viewed data columns
        are directly reflected inside this collector's buffers.
        Also makes sure that additional (newly created) data columns are
        correctly added to the buffers.

        Args:
            episode: The Episode object for which
                to post-process data.
            is_done: Whether the given episode is actually terminated
                (all agents are done OR we hit a hard horizon). If True, the
                episode will no longer be used/continued and we may need to
                recycle/erase it internally. If a soft-horizon is hit, the
                episode will continue to be used and `is_done` should be set
                to False here.
            check_dones: Whether we need to check that all agents'
                trajectories have dones=True at the end.
            build: Whether to build a MultiAgentBatch from the given
                episode (and only that episode!) and return that
                MultiAgentBatch. Used for batch_mode=`complete_episodes`.

        Returns:
            Optional[MultiAgentBatch]: If `build` is True, the
                SampleBatch or MultiAgentBatch built from `episode` (either
                just from that episde or from the `_PolicyCollectorGroup`
                in the `episode.batch_builder` property).
        """
        raise NotImplementedError

    @abstractmethod
    def try_build_truncated_episode_multi_agent_batch(self) -> \
            List[Union[MultiAgentBatch, SampleBatch]]:
        """Tries to build an MA-batch, if `rollout_fragment_length` is reached.

        Any unprocessed data will be first postprocessed with a policy
        postprocessor.
        This is usually called to collect samples for policy training.
        If not enough data has been collected yet (`rollout_fragment_length`),
        returns an empty list.

        Returns:
            List[Union[MultiAgentBatch, SampleBatch]]: Returns a (possibly
                empty) list of MultiAgentBatches (containing the accumulated
                SampleBatches for each policy or a simple SampleBatch if only
                one policy). The list will be empty if
                `self.rollout_fragment_length` has not been reached yet.
        """
        raise NotImplementedError
# __sphinx_doc_end__<|MERGE_RESOLUTION|>--- conflicted
+++ resolved
@@ -58,16 +58,16 @@
         self.count_steps_by = count_steps_by
 
     @abstractmethod
-<<<<<<< HEAD
-    def add_init_obs(self, episode: Episode, agent_id: AgentID,
-                     policy_id: PolicyID, t: int,
-                     init_obs: TensorType,
-                     init_infos: Optional[Dict[str, TensorType]] = None) -> None:
-=======
-    def add_init_obs(self, episode: Episode, agent_id: AgentID, env_id: EnvID,
-                     policy_id: PolicyID,
-                     init_obs: TensorType, t: int = -1) -> None:
->>>>>>> 152a8b90
+    def add_init_obs(
+        self,
+        *,
+        episode: Episode,
+        agent_id: AgentID,
+        policy_id: PolicyID,
+        t: int = -1,
+        init_obs: TensorType,
+        init_infos: Optional[Dict[str, TensorType]] = None,
+    ) -> None:
         """Adds an initial obs (after reset) to this collector.
 
         Since the very first observation in an environment is collected w/o
@@ -87,11 +87,8 @@
             init_obs: Initial observation (after env.reset()).
             t: The time step (episode length - 1). The initial obs has
                 ts=-1(!), then an action/reward/next-obs at t=0, etc..
-<<<<<<< HEAD
             init_obs: Initial observation (after env.reset()).
             init_infos: Initial infos dict (after env.reset()).
-=======
->>>>>>> 152a8b90
 
         Examples:
             >>> obs, infos = env.reset()
