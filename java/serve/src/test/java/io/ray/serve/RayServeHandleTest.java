package io.ray.serve;

import io.ray.api.ActorHandle;
import io.ray.api.ObjectRef;
import io.ray.api.Ray;
import io.ray.serve.api.Serve;
import io.ray.serve.common.Constants;
import io.ray.serve.config.DeploymentConfig;
import io.ray.serve.config.RayServeConfig;
import io.ray.serve.deployment.DeploymentVersion;
import io.ray.serve.deployment.DeploymentWrapper;
import io.ray.serve.generated.ActorNameList;
import io.ray.serve.generated.DeploymentLanguage;
import io.ray.serve.handle.RayServeHandle;
import io.ray.serve.replica.RayServeWrappedReplica;
import io.ray.serve.replica.ReplicaContext;
import io.ray.serve.util.CommonUtil;
import java.util.HashMap;
import java.util.Map;
import org.apache.commons.lang3.RandomStringUtils;
import org.testng.Assert;
import org.testng.annotations.Test;

public class RayServeHandleTest extends BaseTest {

  @Test
  public void test() {
<<<<<<< HEAD
    boolean inited = Ray.isInitialized();
    String previous_namespace = System.getProperty("ray.job.namespace");
    System.setProperty("ray.job.namespace", Constants.SERVE_NAMESPACE);
    Ray.init();
=======
    init();
>>>>>>> fcd765ad

    try {
      String deploymentName = "RayServeHandleTest";
      String controllerName =
          CommonUtil.formatActorName(
              Constants.SERVE_CONTROLLER_NAME, RandomStringUtils.randomAlphabetic(6));
      String replicaTag = deploymentName + "_replica";
      String actorName = replicaTag;
      String version = "v1";
      Map<String, String> config = new HashMap<>();
      config.put(RayServeConfig.LONG_POOL_CLIENT_ENABLED, "false");

      // Controller
      ActorHandle<DummyServeController> controllerHandle =
          Ray.actor(DummyServeController::new, "", "").setName(controllerName).remote();

      // Set ReplicaContext
      Serve.setInternalReplicaContext(null, null, controllerName, null, config);

      // Replica
      DeploymentConfig deploymentConfig =
          new DeploymentConfig().setDeploymentLanguage(DeploymentLanguage.JAVA);

      Object[] initArgs =
          new Object[] {deploymentName, replicaTag, controllerName, new Object(), new HashMap<>()};

      DeploymentWrapper deploymentWrapper =
          new DeploymentWrapper()
              .setName(deploymentName)
              .setDeploymentConfig(deploymentConfig)
              .setDeploymentVersion(new DeploymentVersion(version))
              .setDeploymentDef(ReplicaContext.class.getName())
              .setInitArgs(initArgs)
              .setConfig(config);

      ActorHandle<RayServeWrappedReplica> replicaHandle =
          Ray.actor(RayServeWrappedReplica::new, deploymentWrapper, replicaTag, controllerName)
              .setName(actorName)
              .remote();
      Assert.assertTrue(replicaHandle.task(RayServeWrappedReplica::checkHealth).remote().get());

      // RayServeHandle
      RayServeHandle rayServeHandle =
          new RayServeHandle(controllerHandle, deploymentName, null, null)
              .method("getDeploymentName");
      ActorNameList.Builder builder = ActorNameList.newBuilder();
      builder.addNames(actorName);
      rayServeHandle.getRouter().getReplicaSet().updateWorkerReplicas(builder.build());

      // remote
      ObjectRef<Object> resultRef = rayServeHandle.remote(null);
      Assert.assertEquals((String) resultRef.get(), deploymentName);
    } finally {
<<<<<<< HEAD
      if (!inited) {
        Ray.shutdown();
      }
      if (previous_namespace == null) {
        System.clearProperty("ray.job.namespace");
      } else {
        System.setProperty("ray.job.namespace", previous_namespace);
      }
      Serve.setInternalReplicaContext(null);
=======
      shutdown();
>>>>>>> fcd765ad
    }
  }
}<|MERGE_RESOLUTION|>--- conflicted
+++ resolved
@@ -25,14 +25,7 @@
 
   @Test
   public void test() {
-<<<<<<< HEAD
-    boolean inited = Ray.isInitialized();
-    String previous_namespace = System.getProperty("ray.job.namespace");
-    System.setProperty("ray.job.namespace", Constants.SERVE_NAMESPACE);
-    Ray.init();
-=======
     init();
->>>>>>> fcd765ad
 
     try {
       String deploymentName = "RayServeHandleTest";
@@ -86,19 +79,7 @@
       ObjectRef<Object> resultRef = rayServeHandle.remote(null);
       Assert.assertEquals((String) resultRef.get(), deploymentName);
     } finally {
-<<<<<<< HEAD
-      if (!inited) {
-        Ray.shutdown();
-      }
-      if (previous_namespace == null) {
-        System.clearProperty("ray.job.namespace");
-      } else {
-        System.setProperty("ray.job.namespace", previous_namespace);
-      }
-      Serve.setInternalReplicaContext(null);
-=======
       shutdown();
->>>>>>> fcd765ad
     }
   }
 }